--- conflicted
+++ resolved
@@ -280,7 +280,6 @@
 	bvhvec3 maxBounds; uint32_t dummy2;
 };
 
-<<<<<<< HEAD
 /**
  * Strided slice of @ref bvhvec4
  */
@@ -299,8 +298,6 @@
 	uint32_t count, stride;
 };
 
-=======
->>>>>>> c9b4504c
 #ifdef _MSC_VER
 #pragma warning ( pop )
 #endif
