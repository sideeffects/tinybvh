// This example shows how to build a basic GPU path tracer using
// tinybvh. TinyOCL is used to render on the GPU using OpenCL.

#define FENSTER_APP_IMPLEMENTATION
#define SCRWIDTH 1280
#define SCRHEIGHT 800
#include "external/fenster.h" // https://github.com/zserge/fenster

// This application uses tinybvh - And this file will include the implementation.
#define TINYBVH_IMPLEMENTATION
#include "tiny_bvh.h"
using namespace tinybvh;

// This application uses tinyocl - And this file will include the implementation.
#define TINY_OCL_IMPLEMENTATION
#include "tiny_ocl.h"

// Other includes
#include <fstream>

// Application variables

static BVH8_CWBVH bvh;
static bvhvec4* tris = 0;
static int triCount = 0, frameIdx = 0, spp = 0;
static Kernel* init, * clear, * generate, * extend, * shade;
static Kernel* updateCounters1, * updateCounters2, * traceShadows, * finalize;
static Buffer* pixels, * accumulator, * raysIn, * raysOut, * connections, * triData;
static Buffer* cwbvhNodes = 0, * cwbvhTris = 0, * noise = 0;
static size_t computeUnits;
static uint32_t* blueNoise = new uint32_t[128 * 128 * 8];

// View pyramid for a pinhole camera
struct RenderData
{
	bvhvec4 eye = bvhvec4( 0, 30, 0, 0 ), view = bvhvec4( -1, 0, 0, 0 ), C, p0, p1, p2;
	uint32_t frameIdx, dummy1, dummy2, dummy3;
} rd;

// Scene management - Append a file, with optional position, scale and color override, tinyfied
void AddMesh( const char* file, float scale = 1, bvhvec3 pos = {}, int c = 0, int N = 0 )
{
	std::fstream s{ file, s.binary | s.in }; s.read( (char*)&N, 4 );
	bvhvec4* data = (bvhvec4*)tinybvh::malloc64( (N + triCount) * 48 );
	if (tris) memcpy( data, tris, triCount * 48 ), tinybvh::free64( tris );
	tris = data, s.read( (char*)tris + triCount * 48, N * 48 ), triCount += N;
	for (int* b = (int*)tris + (triCount - N) * 12, i = 0; i < N * 3; i++)
		*(bvhvec3*)b = *(bvhvec3*)b * scale + pos, b[3] = c ? c : b[3], b += 4;
}
void AddQuad( const bvhvec3 pos, const float w, const float d, int c )
{
	bvhvec4* data = (bvhvec4*)tinybvh::malloc64( (triCount + 2) * 48 );
	if (tris) memcpy( data + 6, tris, triCount * 48 ), tinybvh::free64( tris );
	data[0] = bvhvec3( -w, 0, -d ), data[1] = bvhvec3( w, 0, -d );
	data[2] = bvhvec3( w, 0, d ), data[3] = bvhvec3( -w, 0, -d ), tris = data;
	data[4] = bvhvec3( w, 0, d ), data[5] = bvhvec3( -w, 0, d ), triCount += 2;
	for (int i = 0; i < 6; i++) data[i] = 0.5f * data[i] + pos, data[i].w = *(float*)&c;
}

// Blue noise from file
void LoadBlueNoise()
{
<<<<<<< HEAD
	std::fstream s{ "./testdata/blue_noise_128x128x8_2d.raw", s.binary | s.in }; 
	s.read( (char*)blueNoise, 128 * 128 * 8 * 4 );
=======
	std::fstream s{ "blue_noise_128x128x8_2d.raw", s.binary | s.in };
	s.read( (char*)blueNoise, 128 * 128 * 4 );
>>>>>>> 4e515147
}

// Application init
void Init()
{
	// create OpenCL kernels
	init = new Kernel( "wavefront.cl", "SetRenderData" );
	clear = new Kernel( "wavefront.cl", "Clear" );
	generate = new Kernel( "wavefront.cl", "Generate" );
	extend = new Kernel( "wavefront.cl", "Extend" );
	shade = new Kernel( "wavefront.cl", "Shade" );
	updateCounters1 = new Kernel( "wavefront.cl", "UpdateCounters1" );
	updateCounters2 = new Kernel( "wavefront.cl", "UpdateCounters2" );
	traceShadows = new Kernel( "wavefront.cl", "Connect" );
	finalize = new Kernel( "wavefront.cl", "Finalize" );
	// we need the 'compute unit' or 'SM' count for wavefront rendering; ask OpenCL for it.
	clGetDeviceInfo( init->GetDeviceID(), CL_DEVICE_MAX_COMPUTE_UNITS, sizeof( size_t ), &computeUnits, NULL );
	// create OpenCL buffers for wavefront path tracing
	int N = SCRWIDTH * SCRHEIGHT;
	pixels = new Buffer( N * sizeof( uint32_t ) );
	accumulator = new Buffer( N * sizeof( bvhvec4 ) );
	raysIn = new Buffer( N * sizeof( bvhvec4 ) * 4 );
	raysOut = new Buffer( N * sizeof( bvhvec4 ) * 4 );
	connections = new Buffer( N * 3 * sizeof( bvhvec4 ) * 3 );
	accumulator = new Buffer( N * sizeof( bvhvec4 ) );
	pixels = new Buffer( N * sizeof( uint32_t ) );
	LoadBlueNoise();
	noise = new Buffer( 128 * 128 * 8 * sizeof( uint32_t ), blueNoise );
	noise->CopyToDevice();
	// load raw vertex data
	AddMesh( "./testdata/cryteksponza.bin", 1, bvhvec3( 0 ), 0xffffff );
	AddMesh( "./testdata/lucy.bin", 1.1f, bvhvec3( -2, 4.1f, -3 ), 0x2ffff88 );
	AddQuad( bvhvec3( 0, 30, -1 ), 9, 5, 0x1ffffff ); // hard-coded light source
	// build bvh (here: 'compressed wide bvh', for efficient GPU rendering)
	if (!bvh.Load( "cwbvh.bin" ))
	{
		// optimizing a BVH: from BVH to BVH_Verbose, optimize, then back to BVH.
		BVH bvh2;
		bvh2.Build( tris, triCount );
		BVH_Verbose verbose;
		verbose.ConvertFrom( bvh2 );
		verbose.Optimize( 1000000 ); // this will take a while: Next time, use cache.
		bvh2.ConvertFrom( verbose );
		// building a cwbvh without the convenient constructor: From BVH, via BVH8.
		BVH8 bvh8;
		bvh8.ConvertFrom( bvh2 );
		bvh.ConvertFrom( bvh8 );
		bvh.Save( "cwbvh.bin" );
	}
	// create OpenCL buffers for BVH data
	cwbvhNodes = new Buffer( bvh.usedBlocks * sizeof( bvhvec4 ), bvh.bvh8Data );
	cwbvhTris = new Buffer( bvh.idxCount * 3 * sizeof( bvhvec4 ), bvh.bvh8Tris );
	cwbvhNodes->CopyToDevice();
	cwbvhTris->CopyToDevice();
	triData = new Buffer( triCount * 3 * sizeof( bvhvec4 ), tris );
	triData->CopyToDevice();
	// load camera position / direction from file
	std::fstream t = std::fstream{ "camera_gpu.bin", t.binary | t.in };
	if (!t.is_open()) return;
	t.read( (char*)&rd, sizeof( rd ) );
}

// Keyboard handling
bool UpdateCamera( float delta_time_s, fenster& f )
{
	bvhvec3 right = normalize( cross( bvhvec3( 0, 1, 0 ), rd.view ) ), up = 0.8f * cross( rd.view, right );
	// get camera controls.
	float moved = 0, spd = 10.0f * delta_time_s;
	if (f.keys['A'] || f.keys['D']) rd.eye += right * (f.keys['D'] ? spd : -spd), moved = 1;
	if (f.keys['W'] || f.keys['S']) rd.eye += rd.view * (f.keys['W'] ? spd : -spd), moved = 1;
	if (f.keys['R'] || f.keys['F']) rd.eye += up * 2.0f * (f.keys['R'] ? spd : -spd), moved = 1;
	if (f.keys[20]) rd.view = normalize( rd.view + right * -0.1f * spd ), moved = 1;
	if (f.keys[19]) rd.view = normalize( rd.view + right * 0.1f * spd ), moved = 1;
	if (f.keys[17]) rd.view = normalize( rd.view + up * -0.1f * spd ), moved = 1;
	if (f.keys[18]) rd.view = normalize( rd.view + up * 0.1f * spd ), moved = 1;
	// recalculate right, up
	right = normalize( cross( bvhvec3( 0, 1, 0 ), rd.view ) ), up = 0.8f * cross( rd.view, right );
	bvhvec3 C = rd.eye + 1.2f * rd.view;
	rd.p0 = C - right + up, rd.p1 = C + right + up, rd.p2 = C - right - up;
	return moved > 0;
}

// Application Tick
void Tick( float delta_time_s, fenster& f, uint32_t* buf )
{
	// handle user input and update camera
	int N = SCRWIDTH * SCRHEIGHT;
	if (UpdateCamera( delta_time_s, f ) || frameIdx++ == 0)
	{
		clear->SetArguments( accumulator );
		clear->Run( N );
		spp = 1;
	}
	// wavefront step 0: render on the GPU
	init->SetArguments( N, rd.eye, rd.p0, rd.p1, rd.p2, frameIdx, SCRWIDTH, SCRHEIGHT, cwbvhNodes, cwbvhTris, noise );
	init->Run( 1 ); // init atomic counters, set buffer ptrs etc.
	generate->SetArguments( raysOut, spp * 19191 );
	generate->Run2D( oclint2( SCRWIDTH, SCRHEIGHT ) );
	for (int i = 0; i < 3; i++)
	{
		swap( raysOut, raysIn );
		extend->SetArguments( raysIn );
		extend->Run( computeUnits * 64 * 16, 64 );
		updateCounters1->Run( 1 );
		shade->SetArguments( accumulator, raysIn, raysOut, connections, triData, spp - 1 );
		shade->Run( computeUnits * 64 * 16, 64 );
		updateCounters2->Run( 1 );
	}
	traceShadows->SetArguments( accumulator, connections );
	traceShadows->Run( computeUnits * 64 * 8, 64 );
	finalize->SetArguments( accumulator, 1.0f / (float)spp++, pixels );
	finalize->Run2D( oclint2( SCRWIDTH, SCRHEIGHT ) );
	pixels->CopyFromDevice();
	memcpy( buf, pixels->GetHostPtr(), N * sizeof( uint32_t ) );
	// print frame time / rate in window title
	char title[50];
	sprintf( title, "tiny_bvh %.2f s %.2f Hz", delta_time_s, 1.0f / delta_time_s );
	fenster_update_title( &f, title );
}

// Application Shutdown
void Shutdown()
{
	// save camera position / direction to file
	std::fstream s = std::fstream{ "camera_gpu.bin", s.binary | s.out };
	s.write( (char*)&rd, sizeof( rd ) );
}<|MERGE_RESOLUTION|>--- conflicted
+++ resolved
@@ -60,13 +60,8 @@
 // Blue noise from file
 void LoadBlueNoise()
 {
-<<<<<<< HEAD
 	std::fstream s{ "./testdata/blue_noise_128x128x8_2d.raw", s.binary | s.in }; 
 	s.read( (char*)blueNoise, 128 * 128 * 8 * 4 );
-=======
-	std::fstream s{ "blue_noise_128x128x8_2d.raw", s.binary | s.in };
-	s.read( (char*)blueNoise, 128 * 128 * 4 );
->>>>>>> 4e515147
 }
 
 // Application init
